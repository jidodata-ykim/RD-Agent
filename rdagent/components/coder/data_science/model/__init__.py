--- conflicted
+++ resolved
@@ -62,11 +62,7 @@
         # We want to use a simpler way to
         user_prompt = T(".prompts:model_coder.user_general").r(
             model_spec=workspace.file_dict["spec/model.md"],
-<<<<<<< HEAD
             worksapce_code=workspace.all_codes,  # TODO: If we have high failure rate here, we should clean this step with less information.
-=======
-            latest_code=workspace.file_dict.get(f"{target_task.name}.py", None),
->>>>>>> 3fd376c3
         )
 
         batch_edit = BatchEditOut.extract_output(APIBackend().build_messages_and_create_chat_completion(
