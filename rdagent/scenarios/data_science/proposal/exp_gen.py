--- conflicted
+++ resolved
@@ -400,7 +400,6 @@
             component_info = COMPONENT_TASK_MAPPING.get(component)
 
             if component_info:
-<<<<<<< HEAD
                 if BO_mode:
                     score_list = []
                     candidate_list = []
@@ -418,31 +417,89 @@
                     # TODO: min is only for current case, we need to change it to max when the evaluation_metric_direction is min
                     best_candidate = candidate_list[score_list.index(min(score_list))]
                     hypothesis, task, new_workflow_desc = best_candidate
-=======
-                system_prompt = T(".prompts:direct_exp_gen.system").r(
-                    targets=component_info["target_name"],
-                    component=component,
-                    scenario=scenario_desc,
-                    hypothesis_specification=T(".prompts:hypothesis_specification").r(),
+
+                else:
+                    # regular mode: generate the hypothesis & task
+                    hypothesis, task, new_workflow_desc = self.idea_propose(trace, component, component_info, scenario_desc)
+                    
+
+                exp = DSExperiment(pending_tasks_list=[[task]], hypothesis=hypothesis)
+                exp.experiment_workspace.inject_code_from_folder(sota_exp.experiment_workspace.workspace_path)
+
+                if new_workflow_desc != "No update needed":
+                    workflow_task = WorkflowTask(
+                        name="Workflow",
+                        description=new_workflow_desc,
+                    )
+                    exp.pending_tasks_list.append([workflow_task])
+                return exp
+            else:
+                raise ValueError(f"Unknown component: {component}")
+
+
+
+    def idea_propose(self, trace: DSTrace, component: str, component_info: dict, scenario_desc: str) -> DSExperiment:
+
+        sota_exp = trace.sota_experiment()
+        assert sota_exp is not None, "SOTA experiment is not provided."
+        exp_and_feedback = trace.hist[-1]
+        last_exp = exp_and_feedback[0]
+
+        sota_exp_desc = T("scenarios.data_science.share:describe.exp").r(
+            exp=sota_exp, heading="Best of previous exploration of the scenario"
+        )
+        last_exp_diff = "\n".join(
+            generate_diff_from_dict(
+                sota_exp.experiment_workspace.file_dict, last_exp.experiment_workspace.file_dict
+            )
+        )  # we use file_dict for hitting the cache when replicate the experiment in another machine.
+
+        sota_exp_feedback_list = trace.experiment_and_feedback_list_after_init(return_type="sota")
+        failed_exp_feedback_list = trace.experiment_and_feedback_list_after_init(return_type="failed")[
+            -self.max_trace_hist :
+        ]
+        all_exp_feedback_list = trace.experiment_and_feedback_list_after_init(return_type="all")
+        trace_component_to_feedback_df = pd.DataFrame(columns=["component", "hypothesis", "decision"])
+        for index, (exp, fb) in enumerate(all_exp_feedback_list):
+            trace_component_to_feedback_df.loc[f"trial {index + 1}"] = [
+                exp.hypothesis.component,
+                exp.hypothesis.hypothesis,
+                fb.decision,
+            ]
+
+        sota_exp_feedback_list_desc = T("scenarios.data_science.share:describe.trace").r(
+            exp_and_feedback_list=sota_exp_feedback_list,
+            success=True,
+        )
+        failed_exp_feedback_list_desc = T("scenarios.data_science.share:describe.trace").r(
+            exp_and_feedback_list=failed_exp_feedback_list,
+            success=False,
+        )
+
+        system_prompt = T(".prompts:direct_exp_gen.system").r(
+                        targets=component_info["target_name"],
+                        component=component,
+                        scenario=scenario_desc,
+                        hypothesis_specification=T(".prompts:hypothesis_specification").r(),
                     hypothesis_output_format=T(".prompts:output_format.hypothesis").r(),
                     task_specification=sota_exp.experiment_workspace.file_dict[component_info["spec_file"]],
                     task_output_format=component_info["task_output_format"],
                     extra_requirement=component_info.get("extra_requirement"),
                     workflow_check=(not component == "Workflow"),
-                )
-
-                user_prompt = T(".prompts:direct_exp_gen.user").r(
-                    targets=component_info["target_name"],
-                    sota_exp_and_feedback_list_desc=sota_exp_feedback_list_desc,
-                    failed_exp_and_feedback_list_desc=failed_exp_feedback_list_desc,
-                    last_exp_diff=last_exp_diff,
-                )
-
-                def _append_retry(args: tuple, kwargs: dict) -> tuple[tuple, dict]:
-                    # Only modify the user_prompt on retries (i > 0)
-                    user_prompt = args[0]
-                    user_prompt += "\n\nretrying..."
-                    return (user_prompt,), kwargs
+        )
+
+        user_prompt = T(".prompts:direct_exp_gen.user").r(
+            targets=component_info["target_name"],
+            sota_exp_and_feedback_list_desc=sota_exp_feedback_list_desc,
+            failed_exp_and_feedback_list_desc=failed_exp_feedback_list_desc,
+            last_exp_diff=last_exp_diff,
+        )
+
+        def _append_retry(args: tuple, kwargs: dict) -> tuple[tuple, dict]:
+            # Only modify the user_prompt on retries (i > 0)
+            user_prompt = args[0]
+            user_prompt += "\n\nretrying..."
+            return (user_prompt,), kwargs
 
                 @wait_retry(retry_n=5, transform_args_fn=_append_retry)
                 def _f(user_prompt):
@@ -467,105 +524,6 @@
                         concise_justification=hypothesis_proposal.get("concise_justification", ""),
                         concise_knowledge=hypothesis_proposal.get("concise_knowledge", ""),
                     )
-
-                    task_design = resp_dict.get("task_design", {})
-                    task_name = task_design["model_name"] if component == "Model" else component
-                    description = task_design.get(
-                        "description", f"{component_info['target_name']} description not provided"
-                    )
-                    task = task_class(
-                        name=task_name,
-                        description=description,
-                        **{k: task_design.get(k, v) for k, v in component_info.get("extra_params", {}).items()},
-                    )
-                    new_workflow_desc = resp_dict.get("workflow_update", "No update needed")
-                    return hypothesis, task, new_workflow_desc
->>>>>>> d38eae98
-
-                else:
-                    # regular mode: generate the hypothesis & task
-                    hypothesis, task, new_workflow_desc = self.idea_propose(trace, component, component_info, scenario_desc)
-                    
-
-                exp = DSExperiment(pending_tasks_list=[[task]], hypothesis=hypothesis)
-                # exp.experiment_workspace.inject_code_from_folder(sota_exp.experiment_workspace.workspace_path)
-                exp.experiment_workspace.inject_code_from_file_dict(sota_exp.experiment_workspace)
-
-                if new_workflow_desc != "No update needed":
-                    workflow_task = WorkflowTask(
-                        name="Workflow",
-                        description=new_workflow_desc,
-                    )
-                    exp.pending_tasks_list.append([workflow_task])
-                return exp
-            else:
-                raise ValueError(f"Unknown component: {component}")
-
-
-
-    def idea_propose(self, trace: DSTrace, component: str, component_info: dict, scenario_desc: str) -> DSExperiment:
-
-        sota_exp = trace.sota_experiment()
-        assert sota_exp is not None, "SOTA experiment is not provided."
-        exp_and_feedback = trace.hist[-1]
-        last_exp = exp_and_feedback[0]
-
-        sota_exp_desc = T("scenarios.data_science.share:describe.exp").r(
-            exp=sota_exp, heading="Best of previous exploration of the scenario"
-        )
-        last_exp_diff = "\n".join(
-            generate_diff_from_dict(
-                sota_exp.experiment_workspace.file_dict, last_exp.experiment_workspace.file_dict
-            )
-        )  # we use file_dict for hitting the cache when replicate the experiment in another machine.
-
-        sota_exp_feedback_list = trace.experiment_and_feedback_list_after_init(return_type="sota")
-        failed_exp_feedback_list = trace.experiment_and_feedback_list_after_init(return_type="failed")[
-            -self.max_trace_hist :
-        ]
-        all_exp_feedback_list = trace.experiment_and_feedback_list_after_init(return_type="all")
-        trace_component_to_feedback_df = pd.DataFrame(columns=["component", "hypothesis", "decision"])
-        for index, (exp, fb) in enumerate(all_exp_feedback_list):
-            trace_component_to_feedback_df.loc[f"trial {index + 1}"] = [
-                exp.hypothesis.component,
-                exp.hypothesis.hypothesis,
-                fb.decision,
-            ]
-
-        sota_exp_feedback_list_desc = T("scenarios.data_science.share:describe.trace").r(
-            exp_and_feedback_list=sota_exp_feedback_list,
-            success=True,
-        )
-        failed_exp_feedback_list_desc = T("scenarios.data_science.share:describe.trace").r(
-            exp_and_feedback_list=failed_exp_feedback_list,
-            success=False,
-        )
-
-        system_prompt = T(".prompts:direct_exp_gen.system").r(
-                        targets=component_info["target_name"],
-                        component=component,
-                        scenario=scenario_desc,
-                        hypothesis_specification=T(".prompts:hypothesis_specification").r(),
-                    hypothesis_output_format=T(".prompts:output_format.hypothesis").r(),
-                    task_specification=sota_exp.experiment_workspace.file_dict[component_info["spec_file"]],
-                    task_output_format=component_info["task_output_format"],
-                    extra_requirement=component_info.get("extra_requirement"),
-                    workflow_check=(not component == "Workflow"),
-        )
-
-        user_prompt = T(".prompts:direct_exp_gen.user").r(
-            targets=component_info["target_name"],
-            sota_exp_and_feedback_list_desc=sota_exp_feedback_list_desc,
-            failed_exp_and_feedback_list_desc=failed_exp_feedback_list_desc,
-            last_exp_diff=last_exp_diff,
-        )
-
-        def _append_retry(args: tuple, kwargs: dict) -> tuple[tuple, dict]:
-            # Only modify the user_prompt on retries (i > 0)
-            user_prompt = args[0]
-            user_prompt += "\n\nretrying..."
-            return (user_prompt,), kwargs
-
         @wait_retry(retry_n=5, transform_args_fn=_append_retry)
         def _f(user_prompt):
             resp_dict = json.loads(
