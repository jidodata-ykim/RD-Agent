import json
<<<<<<< HEAD
import re
from typing import Literal
=======
from typing import Dict, Literal
>>>>>>> 73551743

import pandas as pd

from rdagent.components.coder.data_science.ensemble.exp import EnsembleTask
from rdagent.components.coder.data_science.feature.exp import FeatureTask
from rdagent.components.coder.data_science.model.exp import ModelTask
from rdagent.components.coder.data_science.raw_data_loader.exp import DataLoaderTask
from rdagent.components.coder.data_science.workflow.exp import WorkflowTask
from rdagent.core.knowledge_base import KnowledgeBase
from rdagent.core.proposal import ExperimentFeedback, ExpGen, Hypothesis, Trace
from rdagent.oai.llm_utils import APIBackend
from rdagent.scenarios.data_science.experiment.experiment import COMPONENT, DSExperiment
from rdagent.scenarios.data_science.scen import DataScienceScen
from rdagent.utils.agent.tpl import T
from scripts.exp.researcher.idea_pool import Idea, Idea_Pool
from scripts.exp.researcher.kaggle_crawler import solution_to_feature
from rdagent.utils.repo.diff import generate_diff_from_dict
from rdagent.utils.workflow import wait_retry


class DSHypothesis(Hypothesis):
    def __init__(
        self,
        component: COMPONENT,
        hypothesis: str = "",
        reason: str = "",
        concise_reason: str = "",
        concise_observation: str = "",
        concise_justification: str = "",
        concise_knowledge: str = "",
    ) -> None:
        super().__init__(
            hypothesis, reason, concise_reason, concise_observation, concise_justification, concise_knowledge
        )
        self.component = component

    def __str__(self) -> str:
        if self.hypothesis == "":
            return f"No hypothesis available. Trying to construct the first runnable {self.component} component."
        return f"""Chosen Component: {self.component}
Hypothesis: {self.hypothesis}
Reason: {self.reason}
Concise Reason & Knowledge: {self.concise_reason}
Concise Observation: {self.concise_observation}
Concise Justification: {self.concise_justification}
Concise Knowledge: {self.concise_knowledge}
"""


COMPONENT_TASK_MAPPING = {
    "DataLoadSpec": {
        "target_name": "Data loader and specification generation",
        "spec_file": "spec/data_loader.md",
        "task_output_format": T(".prompts:output_format.data_loader").r(),
        "task_class": DataLoaderTask,
    },
    "FeatureEng": {
        "target_name": "Feature engineering",
        "spec_file": "spec/feature.md",
        "task_output_format": T(".prompts:output_format.feature").r(),
        "task_class": FeatureTask,
    },
    "Model": {
        "target_name": "Building model",
        "spec_file": "spec/model.md",
        "task_output_format": T(".prompts:output_format.model").r(),
        "task_class": ModelTask,
        "extra_params": {
            "model_type": "Model type not provided",
            "architecture": "Model architecture not provided",
            "hyperparameters": "Model hyperparameters not provided",
        },
        "extra_requirement": T(".prompts:extra_requirement.model").r(),
    },
    "Ensemble": {
        "target_name": "Ensemble",
        "spec_file": "spec/ensemble.md",
        "task_output_format": T(".prompts:output_format.ensemble").r(),
        "task_class": EnsembleTask,
    },
    "Workflow": {
        "target_name": "Workflow",
        "spec_file": "spec/workflow.md",
        "task_output_format": T(".prompts:output_format.workflow").r(),
        "task_class": WorkflowTask,
    },
}


class DSTrace(Trace[DataScienceScen, KnowledgeBase]):
    def __init__(self, scen: DataScienceScen, knowledge_base: KnowledgeBase | None = None) -> None:
        self.scen: DataScienceScen = scen
        self.hist: list[tuple[DSExperiment, ExperimentFeedback]] = []
        self.knowledge_base = knowledge_base

    COMPLETE_ORDER = ("DataLoadSpec", "FeatureEng", "Model", "Ensemble", "Workflow")

    def next_incomplete_component(self) -> COMPONENT | None:
        """
        NOTE:
        - A component will be complete until get True decision feedback !!!
        """
        for c in self.COMPLETE_ORDER:
            if not self.has_component(c):
                return c
        return None

    def has_component(self, component: COMPONENT) -> bool:
        for exp, fb in self.hist:
            assert isinstance(exp.hypothesis, DSHypothesis), "Hypothesis should be DSHypothesis (and not None)"
            if exp.hypothesis.component == component and fb:
                return True
        return False

    def experiment_and_feedback_list_after_init(
        self, return_type: Literal["sota", "failed", "all"]
    ) -> list[tuple[DSExperiment, ExperimentFeedback]]:
        """
        Retrieve a list of experiments and feedbacks based on the return_type.

        Parameters
        ----------
        return_type : str
            One of "sota", "failed", "all".

        Returns
        -------
        list[tuple[DSExperiment, ExperimentFeedback]]
            List of experiments and feedbacks.
        """

        final_component = self.COMPLETE_ORDER[-1]
        has_final_component = False
        exp_and_feedback_list = []
        for exp, fb in self.hist:
            if has_final_component:
                if return_type == "all":
                    exp_and_feedback_list.append((exp, fb))
                elif return_type == "failed" and not fb.decision:
                    exp_and_feedback_list.append((exp, fb))
                elif return_type == "sota" and fb.decision:
                    exp_and_feedback_list.append((exp, fb))
            if exp.hypothesis.component == final_component and fb:
                has_final_component = True
        return exp_and_feedback_list

    def sota_experiment(self) -> DSExperiment | None:
        """
        Returns
        -------
        Experiment or None
            The experiment result if found, otherwise None.
        """
        if self.next_incomplete_component() is None:
            for exp, ef in self.hist[::-1]:
                # the sota exp should be accepted decision and all required components are completed.
                if ef.decision:
                    return exp
        return None

    def last_successful_exp(self) -> DSExperiment | None:
        """
        Access the last successful experiment even part of the components are not completed.
        """
        for exp, ef in self.hist[::-1]:
            if ef.decision:
                return exp
        return None

    def last_runnable_exp_fb(self) -> tuple[DSExperiment, ExperimentFeedback] | None:
        """
        Access the last runnable experiment (no exception, usually not all task failed) and feedback
        """
        for exp, ef in self.hist[::-1]:
            if ef.exception is None:
                return exp, ef
        return None


class DSExpGen(ExpGen):
    """Data Science Task Generator."""

    def __init__(self, scen: DataScienceScen, max_trace_hist: int = 3) -> None:
        self.max_trace_hist = max_trace_hist  # max number of historical trace to know when propose new experiment
        super().__init__(scen)

    def _init_idea_pool(self, cache_path: str) -> None:
        if not hasattr(self, 'idea_pool'):
            self.idea_pool = Idea_Pool(cache_path=cache_path)

    def _init_task_gen(
        self,
        targets: str,
        scenario_desc: str,
        task_output_format: str,
        workspace_code: str | None = None,
        spec: str = None,
        hypothesis: Hypothesis | None = None,
        exp_and_feedback_desc: str | None = None,
        former_task: str | None = None,
    ) -> dict:
        system_prompt = T(".prompts:task_gen.system").r(
            targets=targets,
            scenario=scenario_desc,
            task_specification=spec,
            hypothesis=hypothesis,
            task_output_format=task_output_format,
        )
        user_prompt = T(".prompts:task_gen.user").r(
            targets=targets,
            hypothesis=hypothesis,
            workspace_code=workspace_code,
            exp_and_feedback_desc=exp_and_feedback_desc,
            former_task_desc=former_task,
        )

        resp_dict = json.loads(
            APIBackend().build_messages_and_create_chat_completion(
                user_prompt=user_prompt, system_prompt=system_prompt, json_mode=True, json_target_type=dict
            )
        )

        return resp_dict

    def _handle_missing_component(
        self,
        component: COMPONENT,
        task_cls: type,
        scenario_desc: str,
        trace: Trace,
        last_successful_exp: DSExperiment | None,
        spec_file: str | None = None,
        component_prompt_key: str | None = None,
    ) -> DSExperiment:
        """Handle any component using a unified approach.

        Args:
            component: Name of the component (e.g. "DataLoadSpec")
            task_cls: The task class to instantiate (e.g. DataLoaderTask)
            scenario_desc: Description of the current scenario
            last_successful_exp: Last successful experiment or None
            spec_file: Path to specification file if needed
        """

        former_tasks_desc = ""
        if len(trace.hist) > 0:
            for exp, fb in reversed(trace.hist):
                if exp is not last_successful_exp:
                    former_task_desc = exp.pending_tasks_list[0][0].get_task_information()
                    former_task_desc += f"\n\nYou have tried to implement the same component and got the following exception: \n{fb.exception}\n Please try different methods to avoid the same errors and results in an infinite loop"
                    former_tasks_desc += former_task_desc
                else:
                    break

        resp_dict = self._init_task_gen(
            targets=component,
            scenario_desc=scenario_desc,
            spec=last_successful_exp.experiment_workspace.file_dict[spec_file] if spec_file else None,
            task_output_format=T(f".prompts:output_format.{component_prompt_key or component.lower()}").r(),
            former_task=former_tasks_desc if former_tasks_desc else None,
        )

        task = task_cls(
            name=component if component != "Model" else resp_dict.pop("model_name"),
            description=resp_dict.get("description", f"{component} description not provided"),
            **{
                k: resp_dict.get("extra_params", {}).get(k, v)
                for k, v in COMPONENT_TASK_MAPPING[component].get("extra_params", {}).items()
            },
        )

        exp = DSExperiment(pending_tasks_list=[[task]], hypothesis=DSHypothesis(component))
        if last_successful_exp:
            # exp.experiment_workspace.inject_code_from_folder(last_successful_exp.experiment_workspace.workspace_path)
            exp.experiment_workspace.inject_code_from_file_dict(last_successful_exp.experiment_workspace)
        return exp

    def gen(self, trace: DSTrace, idea_cache_path: str = "scripts/exp/researcher/output_dir/idea_pool/test.json") -> DSExperiment:
        self._init_idea_pool(cache_path=idea_cache_path)

        scenario_desc = trace.scen.get_scenario_all_desc()
        last_successful_exp = trace.last_successful_exp()

        next_missing_component = trace.next_incomplete_component()

        init_component_config = {
            "DataLoadSpec": {"task_cls": DataLoaderTask, "spec_file": None, "component_prompt_key": "data_loader"},
            "FeatureEng": {"task_cls": FeatureTask, "spec_file": "spec/feature.md", "component_prompt_key": "feature"},
            "Model": {"task_cls": ModelTask, "spec_file": "spec/model.md", "component_prompt_key": "model"},
            "Ensemble": {"task_cls": EnsembleTask, "spec_file": "spec/ensemble.md", "component_prompt_key": "ensemble"},
            "Workflow": {"task_cls": WorkflowTask, "spec_file": "spec/workflow.md", "component_prompt_key": "workflow"},
        }

        if next_missing_component in init_component_config:
            # TODO: we may merge the if else logic in the future.
            # the current
            config = init_component_config[next_missing_component]
            return self._handle_missing_component(
                component=next_missing_component,
                task_cls=config["task_cls"],
                scenario_desc=scenario_desc,
                last_successful_exp=last_successful_exp,
                spec_file=config.get("spec_file"),
                trace=trace,
                component_prompt_key=config.get("component_prompt_key"),
            )
        else:  # propose new component by LLM
            # Guidelines:
            # System prompts: Shared condition you are facing
            # - scenario description: `scenario_desc`
            # - expected output format
            # User prompts: Task Specific information
            # - Previous Feedback
            # - Current sota implementation (encourage change based on it)
            # - Extra RAG
            sota_exp = trace.sota_experiment()
            assert sota_exp is not None, "SOTA experiment is not provided."
            exp_and_feedback = trace.hist[-1]
            last_exp = exp_and_feedback[0]

            # Step 1: Generate component
            # Describe current best solution using shared template
            sota_exp_desc = T("scenarios.data_science.share:describe.exp").r(
                exp=sota_exp, heading="Best of previous exploration of the scenario"
            )
            last_exp_diff = "\n".join(
                generate_diff_from_dict(
                    sota_exp.experiment_workspace.file_dict, last_exp.experiment_workspace.file_dict
                )
            )  # we use file_dict for hitting the cache when replicate the experiment in another machine.

            sota_exp_feedback_list = trace.experiment_and_feedback_list_after_init(return_type="sota")
            failed_exp_feedback_list = trace.experiment_and_feedback_list_after_init(return_type="failed")[
                -self.max_trace_hist :
            ]
            all_exp_feedback_list = trace.experiment_and_feedback_list_after_init(return_type="all")
            trace_component_to_feedback_df = pd.DataFrame(columns=["component", "hypothesis", "decision"])
            for index, (exp, fb) in enumerate(all_exp_feedback_list):
                trace_component_to_feedback_df.loc[f"trial {index + 1}"] = [
                    exp.hypothesis.component,
                    exp.hypothesis.hypothesis,
                    fb.decision,
                ]

            sota_exp_feedback_list_desc = T("scenarios.data_science.share:describe.trace").r(
                exp_and_feedback_list=sota_exp_feedback_list,
                success=True,
            )
            failed_exp_feedback_list_desc = T("scenarios.data_science.share:describe.trace").r(
                exp_and_feedback_list=failed_exp_feedback_list,
                success=False,
            )

            # Retrieve the best idea
            solution = f'''## Competition Scenario
{scenario_desc}

## Solution Notebook
{sota_exp.experiment_workspace.all_codes}
'''
            solution_feature = solution_to_feature(solution)
            try: 
                features = json.loads(solution_feature)
            except: 
                match = re.search(r'\[(?:[^\[\]]|\[.*\])*\]', solution_feature)
                features = json.loads(match.group(0)) if match else None

            if features is None: 
                idea, sim = self.idea_pool.sample(solution_feature, k=1)
            else: 
                extracted_features = []   
                for feat in features:
                    characteristic, contents = next(iter(feat.items()))
                    if contents['Assessment'].lower() == 'no':
                        temp = f"The characteristic of the data is {characteristic}.\nThis is because {contents['Reason']}"
                        extracted_features.append(temp)
                idea, sim = self.idea_pool.sample(extracted_features, k=1)
            
            # Todo (minrui): make the if else logic more compact
            if len(idea) > 0:
                idea = idea[0]
            else:
                idea = self.idea_pool.random_sample(1)[0]

            # Generate component using template with proper context
            component_sys_prompt = T(".prompts:component_gen.system").r(
                scenario=scenario_desc,
                sota_exp_desc=sota_exp_desc,
                last_exp_diff=last_exp_diff,
                component_output_format=T(".prompts:output_format.component").r(),
            )

            component_user_prompt = T(".prompts:component_gen.user").r(
                sota_exp_and_feedback_list_desc=sota_exp_feedback_list_desc,
                failed_exp_and_feedback_list_desc=failed_exp_feedback_list_desc,
                idea=idea.format_text(),
                component_and_feedback_df=(
                    trace_component_to_feedback_df.to_string()
                    if len(trace_component_to_feedback_df) > 0
                    else "No experiment and feedback provided"
                ),
            )

            resp_dict_component: dict = json.loads(
                APIBackend().build_messages_and_create_chat_completion(
                    component_user_prompt, component_sys_prompt, json_mode=True, json_target_type=Dict[str, str]
                )
            )

            component = resp_dict_component.get("component", "Component not provided")
            component_reason = resp_dict_component.get("reason", "Reason not provided")
            sota_exp_model_file_count = len(
                [
                    k
                    for k in sota_exp.experiment_workspace.file_dict.keys()
                    if k.endswith(".py") and "test" not in k and k.startswith("model")
                ]
            )
            if sota_exp_model_file_count <= 1 and component == "Ensemble":
                component = "Model"

            # Why we should split component selection and steps after?
            # - after we know the selected component, we can use RAG.

            # Step 2: Generate the rest of the hypothesis & task
            component_info = COMPONENT_TASK_MAPPING.get(component)

            if component_info:
                system_prompt = T(".prompts:direct_exp_gen.system").r(
                    targets=component_info["target_name"],
                    component=component,
                    scenario=scenario_desc,
                    hypothesis_specification=T(".prompts:hypothesis_specification").r(),
                    hypothesis_output_format=T(".prompts:output_format.hypothesis").r(),
                    task_specification=sota_exp.experiment_workspace.file_dict[component_info["spec_file"]],
                    task_output_format=component_info["task_output_format"],
                    extra_requirement=component_info.get("extra_requirement"),
                    workflow_check=(not component == "Workflow"),
                )

                user_prompt = T(".prompts:direct_exp_gen.user").r(
                    targets=component_info["target_name"],
                    sota_exp_and_feedback_list_desc=sota_exp_feedback_list_desc,
                    failed_exp_and_feedback_list_desc=failed_exp_feedback_list_desc,
                    idea=idea.format_text(),
                    last_exp_diff=last_exp_diff,
                )

                def _append_retry(args: tuple, kwargs: dict) -> tuple[tuple, dict]:
                    # Only modify the user_prompt on retries (i > 0)
                    user_prompt = args[0]
                    user_prompt += "\n\nretrying..."
                    return (user_prompt,), kwargs

                @wait_retry(retry_n=5, transform_args_fn=_append_retry)
                def _f(user_prompt):
                    resp_dict = json.loads(
                        APIBackend().build_messages_and_create_chat_completion(
                            user_prompt=user_prompt,
                            system_prompt=system_prompt,
                            json_mode=True,
                            direct_exp_gen=Dict[str, Dict[str, str]],
                        )
                    )
                    assert "hypothesis_proposal" in resp_dict, "Hypothesis proposal not provided."
                    assert "task_design" in resp_dict, "Task design not provided."
                    task_class = component_info["task_class"]
                    hypothesis_proposal = resp_dict.get("hypothesis_proposal", {})
                    hypothesis = DSHypothesis(
                        component=component,
                        hypothesis=hypothesis_proposal.get("hypothesis", ""),
                        reason=component_reason + "\n" + hypothesis_proposal.get("reason", ""),
                        concise_reason=hypothesis_proposal.get("concise_reason", ""),
                        concise_observation=hypothesis_proposal.get("concise_observation", ""),
                        concise_justification=hypothesis_proposal.get("concise_justification", ""),
                        concise_knowledge=hypothesis_proposal.get("concise_knowledge", ""),
                    )

                    task_design = resp_dict.get("task_design", {})
                    task_name = task_design["model_name"] if component == "Model" else component
                    description = task_design.get(
                        "description", f"{component_info['target_name']} description not provided"
                    )
                    task = task_class(
                        name=task_name,
                        description=description,
                        **{k: task_design.get(k, v) for k, v in component_info.get("extra_params", {}).items()},
                    )
                    new_workflow_desc = resp_dict.get("workflow_update", "No update needed")
                    return hypothesis, task, new_workflow_desc

                hypothesis, task, new_workflow_desc = _f(user_prompt)

                exp = DSExperiment(pending_tasks_list=[[task]], hypothesis=hypothesis)
                # exp.experiment_workspace.inject_code_from_folder(sota_exp.experiment_workspace.workspace_path)
                exp.experiment_workspace.inject_code_from_file_dict(sota_exp.experiment_workspace)

                if new_workflow_desc != "No update needed":
                    workflow_task = WorkflowTask(
                        name="Workflow",
                        description=new_workflow_desc,
                    )
                    exp.pending_tasks_list.append([workflow_task])
                return exp
            else:
                raise ValueError(f"Unknown component: {component}")<|MERGE_RESOLUTION|>--- conflicted
+++ resolved
@@ -1,10 +1,6 @@
 import json
-<<<<<<< HEAD
 import re
-from typing import Literal
-=======
 from typing import Dict, Literal
->>>>>>> 73551743
 
 import pandas as pd
 
