import json
from typing import Literal

import pandas as pd

from rdagent.components.coder.data_science.ensemble.exp import EnsembleTask
from rdagent.components.coder.data_science.feature.exp import FeatureTask
from rdagent.components.coder.data_science.model.exp import ModelTask
from rdagent.components.coder.data_science.raw_data_loader.exp import DataLoaderTask
from rdagent.components.coder.data_science.workflow.exp import WorkflowTask
from rdagent.core.knowledge_base import KnowledgeBase
from rdagent.core.proposal import ExperimentFeedback, ExpGen, Hypothesis, Trace
from rdagent.oai.llm_utils import APIBackend
from rdagent.scenarios.data_science.experiment.experiment import COMPONENT, DSExperiment
from rdagent.scenarios.data_science.scen import DataScienceScen
from rdagent.utils.agent.tpl import T
from rdagent.utils.repo.diff import generate_diff_from_dict
from rdagent.utils.workflow import wait_retry


class DSHypothesis(Hypothesis):
    def __init__(
        self,
        component: COMPONENT,
        hypothesis: str = "",
        reason: str = "",
        concise_reason: str = "",
        concise_observation: str = "",
        concise_justification: str = "",
        concise_knowledge: str = "",
    ) -> None:
        super().__init__(
            hypothesis, reason, concise_reason, concise_observation, concise_justification, concise_knowledge
        )
        self.component = component

    def __str__(self) -> str:
        if self.hypothesis == "":
            return f"No hypothesis available. Trying to construct the first runnable {self.component} component."
        return f"""Chosen Component: {self.component}
Hypothesis: {self.hypothesis}
Reason: {self.reason}
Concise Reason & Knowledge: {self.concise_reason}
Concise Observation: {self.concise_observation}
Concise Justification: {self.concise_justification}
Concise Knowledge: {self.concise_knowledge}
"""


COMPONENT_TASK_MAPPING = {
    "DataLoadSpec": {
        "target_name": "Data loader and specification generation",
        "spec_file": "spec/data_loader.md",
        "task_output_format": T(".prompts:output_format.data_loader").r(),
        "task_class": DataLoaderTask,
    },
    "FeatureEng": {
        "target_name": "Feature engineering",
        "spec_file": "spec/feature.md",
        "task_output_format": T(".prompts:output_format.feature").r(),
        "task_class": FeatureTask,
    },
    "Model": {
        "target_name": "Building model",
        "spec_file": "spec/model.md",
        "task_output_format": T(".prompts:output_format.model").r(),
        "task_class": ModelTask,
        "extra_params": {
            "model_type": "Model type not provided",
            "architecture": "Model architecture not provided",
            "hyperparameters": "Model hyperparameters not provided",
        },
        "extra_requirement": T(".prompts:extra_requirement.model").r(),
    },
    "Ensemble": {
        "target_name": "Ensemble",
        "spec_file": "spec/ensemble.md",
        "task_output_format": T(".prompts:output_format.ensemble").r(),
        "task_class": EnsembleTask,
    },
    "Workflow": {
        "target_name": "Workflow",
        "spec_file": "spec/workflow.md",
        "task_output_format": T(".prompts:output_format.workflow").r(),
        "task_class": WorkflowTask,
    },
}


class DSTrace(Trace[DataScienceScen, KnowledgeBase]):
    def __init__(self, scen: DataScienceScen, knowledge_base: KnowledgeBase | None = None) -> None:
        self.scen: DataScienceScen = scen
        self.hist: list[tuple[DSExperiment, ExperimentFeedback]] = []
        self.knowledge_base = knowledge_base

    COMPLETE_ORDER = ("DataLoadSpec", "FeatureEng", "Model", "Ensemble", "Workflow")

    def next_incomplete_component(self) -> COMPONENT | None:
        """
        NOTE:
        - A component will be complete until get True decision feedback !!!
        """
        for c in self.COMPLETE_ORDER:
            if not self.has_component(c):
                return c
        return None

    def has_component(self, component: COMPONENT) -> bool:
        for exp, fb in self.hist:
            assert isinstance(exp.hypothesis, DSHypothesis), "Hypothesis should be DSHypothesis (and not None)"
            if exp.hypothesis.component == component and fb:
                return True
        return False

    def experiment_and_feedback_list_after_init(
        self, return_type: Literal["sota", "failed", "all"]
    ) -> list[tuple[DSExperiment, ExperimentFeedback]]:
        """
        Retrieve a list of experiments and feedbacks based on the return_type.

        Parameters
        ----------
        return_type : str
            One of "sota", "failed", "all".

        Returns
        -------
        list[tuple[DSExperiment, ExperimentFeedback]]
            List of experiments and feedbacks.
        """

        final_component = self.COMPLETE_ORDER[-1]
        has_final_component = False
        exp_and_feedback_list = []
        for exp, fb in self.hist:
            if has_final_component:
                if return_type == "all":
                    exp_and_feedback_list.append((exp, fb))
                elif return_type == "failed" and not fb.decision:
                    exp_and_feedback_list.append((exp, fb))
                elif return_type == "sota" and fb.decision:
                    exp_and_feedback_list.append((exp, fb))
            if exp.hypothesis.component == final_component and fb:
                has_final_component = True
        return exp_and_feedback_list

    def sota_experiment(self) -> DSExperiment | None:
        """
        Returns
        -------
        Experiment or None
            The experiment result if found, otherwise None.
        """
        if self.next_incomplete_component() is None:
            for exp, ef in self.hist[::-1]:
                # the sota exp should be accepted decision and all required components are completed.
                if ef.decision:
                    return exp
        return None

    def last_successful_exp(self) -> DSExperiment | None:
        """
        Access the last successful experiment even part of the components are not completed.
        """
        for exp, ef in self.hist[::-1]:
            if ef.decision:
                return exp
        return None

    def last_runnable_exp_fb(self) -> tuple[DSExperiment, ExperimentFeedback] | None:
        """
        Access the last runnable experiment (no exception, usually not all task failed) and feedback
        """
        for exp, ef in self.hist[::-1]:
            if ef.exception is None:
                return exp, ef
        return None


class DSExpGen(ExpGen):
    """Data Science Task Generator."""

    def __init__(self, scen: DataScienceScen, max_trace_hist: int = 3) -> None:
        self.max_trace_hist = max_trace_hist  # max number of historical trace to know when propose new experiment
        super().__init__(scen)

    def _init_task_gen(
        self,
        targets: str,
        scenario_desc: str,
        task_output_format: str,
        workspace_code: str | None = None,
        spec: str = None,
        hypothesis: Hypothesis | None = None,
        exp_and_feedback_desc: str | None = None,
        former_task: str | None = None,
    ) -> dict:
        system_prompt = T(".prompts:task_gen.system").r(
            targets=targets,
            scenario=scenario_desc,
            task_specification=spec,
            hypothesis=hypothesis,
            task_output_format=task_output_format,
        )
        user_prompt = T(".prompts:task_gen.user").r(
            targets=targets,
            hypothesis=hypothesis,
            workspace_code=workspace_code,
            exp_and_feedback_desc=exp_and_feedback_desc,
            former_task_desc=former_task,
        )

        resp_dict = json.loads(
            APIBackend().build_messages_and_create_chat_completion(
                user_prompt=user_prompt, system_prompt=system_prompt, json_mode=True
            )
        )

        return resp_dict

    def _handle_missing_component(
        self,
        component: COMPONENT,
        task_cls: type,
        scenario_desc: str,
        trace: Trace,
        last_successful_exp: DSExperiment | None,
        spec_file: str | None = None,
        component_prompt_key: str | None = None,
    ) -> DSExperiment:
        """Handle any component using a unified approach.

        Args:
            component: Name of the component (e.g. "DataLoadSpec")
            task_cls: The task class to instantiate (e.g. DataLoaderTask)
            scenario_desc: Description of the current scenario
            last_successful_exp: Last successful experiment or None
            spec_file: Path to specification file if needed
        """

        former_tasks_desc = ""
        if len(trace.hist) > 0:
            for exp, fb in reversed(trace.hist):
                if exp is not last_successful_exp:
                    former_task_desc = exp.pending_tasks_list[0][0].get_task_information()
                    former_task_desc += f"\n\nYou have tried to implement the same component and got the following exception: \n{fb.exception}\n Please try different methods to avoid the same errors and results in an infinite loop"
                    former_tasks_desc += former_task_desc
                else:
                    break

        resp_dict = self._init_task_gen(
            targets=component,
            scenario_desc=scenario_desc,
            spec=last_successful_exp.experiment_workspace.file_dict[spec_file] if spec_file else None,
            task_output_format=T(f".prompts:output_format.{component_prompt_key or component.lower()}").r(),
            former_task=former_tasks_desc if former_tasks_desc else None,
        )

        task = task_cls(
            name=component if component != "Model" else resp_dict.pop("model_name"),
            description=resp_dict.get("description", f"{component} description not provided"),
            **{
                k: resp_dict.get("extra_params", {}).get(k, v)
                for k, v in COMPONENT_TASK_MAPPING[component].get("extra_params", {}).items()
            },
        )

        exp = DSExperiment(pending_tasks_list=[[task]], hypothesis=DSHypothesis(component))
        if last_successful_exp:
            exp.experiment_workspace.inject_code_from_folder(last_successful_exp.experiment_workspace.workspace_path)
        return exp

    def gen(self, trace: DSTrace, BO_mode: bool = True, BO_step: int = 5) -> DSExperiment:
        scenario_desc = trace.scen.get_scenario_all_desc()
        last_successful_exp = trace.last_successful_exp()

        next_missing_component = trace.next_incomplete_component()

        init_component_config = {
            "DataLoadSpec": {"task_cls": DataLoaderTask, "spec_file": None, "component_prompt_key": "data_loader"},
            "FeatureEng": {"task_cls": FeatureTask, "spec_file": "spec/feature.md", "component_prompt_key": "feature"},
            "Model": {"task_cls": ModelTask, "spec_file": "spec/model.md", "component_prompt_key": "model"},
            "Ensemble": {"task_cls": EnsembleTask, "spec_file": "spec/ensemble.md", "component_prompt_key": "ensemble"},
            "Workflow": {"task_cls": WorkflowTask, "spec_file": "spec/workflow.md", "component_prompt_key": "workflow"},
        }

        if next_missing_component in init_component_config:
            
            # TODO: we may merge the if else logic in the future.
            # the current
            config = init_component_config[next_missing_component]
            return self._handle_missing_component(
                component=next_missing_component,
                task_cls=config["task_cls"],
                scenario_desc=scenario_desc,
                last_successful_exp=last_successful_exp,
                spec_file=config.get("spec_file"),
                trace=trace,
                component_prompt_key=config.get("component_prompt_key"),
            )
        else:  # propose new component and polish it by LLM
                    # polish the existing component's hypothesis & task
        # BO_mode: whether to use BO mode to polish 
            # Guidelines:
            # System prompts: Shared condition you are facing
            # - scenario description: `scenario_desc`
            # - expected output format
            # User prompts: Task Specific information
            # - Previous Feedback
            # - Current sota implementation (encourage change based on it)
            # - Extra RAG
            sota_exp = trace.sota_experiment()
            assert sota_exp is not None, "SOTA experiment is not provided."
            exp_and_feedback = trace.hist[-1]
            last_exp = exp_and_feedback[0]

            # Step 1: Generate component
            # Describe current best solution using shared template
            sota_exp_desc = T("scenarios.data_science.share:describe.exp").r(
                exp=sota_exp, heading="Best of previous exploration of the scenario"
            )
            last_exp_diff = "\n".join(
                generate_diff_from_dict(
                    sota_exp.experiment_workspace.file_dict, last_exp.experiment_workspace.file_dict
                )
            )  # we use file_dict for hitting the cache when replicate the experiment in another machine.

            sota_exp_feedback_list = trace.experiment_and_feedback_list_after_init(return_type="sota")
            failed_exp_feedback_list = trace.experiment_and_feedback_list_after_init(return_type="failed")[
                -self.max_trace_hist :
            ]
            all_exp_feedback_list = trace.experiment_and_feedback_list_after_init(return_type="all")
            trace_component_to_feedback_df = pd.DataFrame(columns=["component", "hypothesis", "decision"])
            for index, (exp, fb) in enumerate(all_exp_feedback_list):
                trace_component_to_feedback_df.loc[f"trial {index + 1}"] = [
                    exp.hypothesis.component,
                    exp.hypothesis.hypothesis,
                    fb.decision,
                ]

            sota_exp_feedback_list_desc = T("scenarios.data_science.share:describe.trace").r(
                exp_and_feedback_list=sota_exp_feedback_list,
                success=True,
            )
            failed_exp_feedback_list_desc = T("scenarios.data_science.share:describe.trace").r(
                exp_and_feedback_list=failed_exp_feedback_list,
                success=False,
            )

            # Generate component using template with proper context
            component_sys_prompt = T(".prompts:component_gen.system").r(
                scenario=scenario_desc,
                sota_exp_desc=sota_exp_desc,
                last_exp_diff=last_exp_diff,
                component_output_format=T(".prompts:output_format.component").r(),
            )

            component_user_prompt = T(".prompts:component_gen.user").r(
                sota_exp_and_feedback_list_desc=sota_exp_feedback_list_desc,
                failed_exp_and_feedback_list_desc=failed_exp_feedback_list_desc,
                component_and_feedback_df=(
                    trace_component_to_feedback_df.to_string()
                    if len(trace_component_to_feedback_df) > 0
                    else "No experiment and feedback provided"
                ),
            )

            resp_dict_component: dict = json.loads(
                APIBackend().build_messages_and_create_chat_completion(
                    component_user_prompt, component_sys_prompt, json_mode=True
                )
            )

            component = resp_dict_component.get("component", "Component not provided")
            component_reason = resp_dict_component.get("reason", "Reason not provided")
            sota_exp_model_file_count = len(
                [
                    k
                    for k in sota_exp.experiment_workspace.file_dict.keys()
                    if k.endswith(".py") and "test" not in k and k.startswith("model")
                ]
            )
            if sota_exp_model_file_count <= 1 and component == "Ensemble":
                component = "Model"

            # Why we should split component selection and steps after?
            # - after we know the selected component, we can use RAG.

            # Step 2: Generate the rest of the hypothesis & task
            component_info = COMPONENT_TASK_MAPPING.get(component)

            if component_info:
                if BO_mode:
                    score_list = []
                    candidate_list = []
                    for i in range(BO_step):
                        hypothesis, task, new_workflow_desc = self.idea_propose(trace, component, component_info, scenario_desc)
                        analysis, est_score = self.idea_evaluate(trace, hypothesis, task, component, component_info,scenario_desc)
                        score_list.append(est_score)
                        candidate_list.append((hypothesis, task, new_workflow_desc))

                    # based on evaluation_metric_direction, select the best candidate
                    # if trace.scen.evaluation_metric_direction:
                    #     best_candidate = candidate_list[score_list.index(max(score_list))]
                    # else:

                    # TODO: min is only for current case, we need to change it to max when the evaluation_metric_direction is min
                    best_candidate = candidate_list[score_list.index(min(score_list))]
                    hypothesis, task, new_workflow_desc = best_candidate

                else:
                    # regular mode: generate the hypothesis & task
                    hypothesis, task, new_workflow_desc = self.idea_propose(trace, component, component_info, scenario_desc)
                    

                exp = DSExperiment(pending_tasks_list=[[task]], hypothesis=hypothesis)
                exp.experiment_workspace.inject_code_from_folder(sota_exp.experiment_workspace.workspace_path)

                if new_workflow_desc != "No update needed":
                    workflow_task = WorkflowTask(
                        name="Workflow",
                        description=new_workflow_desc,
                    )
                    exp.pending_tasks_list.append([workflow_task])
                return exp
            else:
                raise ValueError(f"Unknown component: {component}")



    def idea_propose(self, trace: DSTrace, component: str, component_info: dict, scenario_desc: str) -> DSExperiment:

        sota_exp = trace.sota_experiment()
        exp_and_feedback = trace.hist[-1]
        last_exp = exp_and_feedback[0]

        sota_exp_desc = T("scenarios.data_science.share:describe.exp").r(
            exp=sota_exp, heading="Best of previous exploration of the scenario"
        )
        last_exp_diff = "\n".join(
            generate_diff_from_dict(
                sota_exp.experiment_workspace.file_dict, last_exp.experiment_workspace.file_dict
            )
        )  # we use file_dict for hitting the cache when replicate the experiment in another machine.
        exp_and_feedback_desc = T("scenarios.data_science.share:describe.feedback").r(
            exp_and_feedback=exp_and_feedback

        )

        system_prompt = T(".prompts:direct_exp_gen.system").r(
                        targets=component_info["target_name"],
                        component=component,
                        scenario=scenario_desc,
                        hypothesis_specification=T(".prompts:hypothesis_specification").r(),
                    hypothesis_output_format=T(".prompts:output_format.hypothesis").r(),
                    task_specification=sota_exp.experiment_workspace.file_dict[component_info["spec_file"]],
                    task_output_format=component_info["task_output_format"],
                    extra_requirement=component_info.get("extra_requirement"),
                    workflow_check=(not component == "Workflow"),
        )

        recent_trace_desc = []
        for i in range(self.max_trace_hist):
            if i < len(trace.hist):
                eaf = trace.hist[-i - 1]
                if eaf[1].decision:
                    # we only add failed direction incase of trying same invalid direction
                    break
                recent_trace_desc.insert(
                    0, T("scenarios.data_science.share:describe.feedback").r(exp_and_feedback=eaf)
                )
        user_prompt = T(".prompts:direct_exp_gen.user").r(
            exp_and_feedback_desc=exp_and_feedback_desc,
            sota_exp_desc=sota_exp_desc,
            last_exp_diff=last_exp_diff,
            recent_trace_desc="\n".join(recent_trace_desc),
        )

<<<<<<< HEAD
        def _append_retry(args: tuple, kwargs: dict) -> tuple[tuple, dict]:
            # Only modify the user_prompt on retries (i > 0)
            user_prompt = args[0]
            user_prompt += "\n\nretrying..."
            return (user_prompt,), kwargs

        @wait_retry(retry_n=5, transform_args_fn=_append_retry)
        def _f(user_prompt):
            resp_dict = json.loads(
                APIBackend().build_messages_and_create_chat_completion(
                    user_prompt=user_prompt, system_prompt=system_prompt, json_mode=True
=======
                user_prompt = T(".prompts:direct_exp_gen.user").r(
                    targets=component_info["target_name"],
                    sota_exp_and_feedback_list_desc=sota_exp_feedback_list_desc,
                    failed_exp_and_feedback_list_desc=failed_exp_feedback_list_desc,
                    last_exp_diff=last_exp_diff,
>>>>>>> 5c58d6e5
                )
            )
            assert "hypothesis_proposal" in resp_dict, "Hypothesis proposal not provided."
            assert "task_design" in resp_dict, "Task design not provided."
            task_class = component_info["task_class"]
            hypothesis_proposal = resp_dict.get("hypothesis_proposal", {})
            hypothesis = DSHypothesis(
                component=component,
                hypothesis=hypothesis_proposal.get("hypothesis", ""),
                reason=hypothesis_proposal.get("reason", ""),
                concise_reason=hypothesis_proposal.get("concise_reason", ""),
                concise_observation=hypothesis_proposal.get("concise_observation", ""),
                concise_justification=hypothesis_proposal.get("concise_justification", ""),
                concise_knowledge=hypothesis_proposal.get("concise_knowledge", ""),
            )

<<<<<<< HEAD
            task_design = resp_dict.get("task_design", {})
            task_name = task_design["model_name"] if component == "Model" else component
            description = task_design.get(
                "description", f"{component_info['target_name']} description not provided"
            )
            task = task_class(
                name=task_name,
                description=description,
                **{k: task_design.get(k, v) for k, v in component_info.get("extra_params", {}).items()},
            )
            new_workflow_desc = resp_dict.get("workflow_update", "No update needed")
            return hypothesis, task, new_workflow_desc
        
        hypothesis, task, new_workflow_desc = _f(user_prompt)

        return hypothesis, task, new_workflow_desc

    def idea_evaluate(self, trace, hypothesis, task, component, component_info,scenario_desc) -> DSExperiment:
        # pass the proposal (hypothesis, task) to LLM to get the analysis and est_score
        # return the analysis and est_score
        historical_attempts = []

        for exp, feedback in trace.hist:
            if not exp.hypothesis:
                continue

                # 基本信息
            attempt_info = {
                "component": exp.hypothesis.component,
                "hypothesis": exp.hypothesis.hypothesis,
                "task_description": exp.pending_tasks_list[0][0].get_task_information() if exp.pending_tasks_list else "No task info",
            }

            score_path = exp.experiment_workspace.workspace_path / "scores.csv"

            if score_path.exists():
                try:
                    import pandas as pd
                    scores_df = pd.read_csv(score_path)
                    attempt_info.update({
                        "evaluation_scores": scores_df.to_dict()
                    })
                    
                except Exception as e:
                    print(f"Error reading scores: {str(e)}")
                    continue
            else:
                continue

            # Feedback 信息
            attempt_info.update({
                "feedback": {
                    "observations": getattr(feedback, "observations", "No observations"),
                    "hypothesis_evaluation": getattr(feedback, "hypothesis_evaluation", "No evaluation"),
                    "reason": getattr(feedback, "reason", "No reason provided")
                }
            })
            
            historical_attempts.append(attempt_info)

        # 生成分析提示
        analysis_prompt = "Historical proposal-evaluation analysis:\n\n"
        for i, attempt in enumerate(historical_attempts, 1):
            analysis_prompt += f"""Attempt {i}:
                    Component: {attempt['component']}
                    Hypothesis: {attempt['hypothesis']}
                    Task: {attempt['task_description']}
                    Observations: {attempt['feedback']['observations']}
                    Evaluation: {attempt['feedback']['hypothesis_evaluation']}
                    Reason: {attempt['feedback']['reason']}
                    Scores: {attempt['evaluation_scores']}\n\n"""


    # 添加当前提案
        analysis_prompt += f"""Current Proposal:
            Component: {component}
            Hypothesis: {hypothesis.hypothesis if hasattr(hypothesis, 'hypothesis') else str(hypothesis)}
            Task Description: {task.get_task_information()}\n\n"""

        # 获取LLM分析
        system_prompt = T(".bo_prompts:idea_eval.system").r(
            targets=component_info["target_name"],
            component=component,
            scenario=scenario_desc,
        )
=======
                def _append_retry(args: tuple, kwargs: dict) -> tuple[tuple, dict]:
                    # Only modify the user_prompt on retries (i > 0)
                    user_prompt = args[0]
                    user_prompt += "\n\nretrying..."
                    return (user_prompt,), kwargs

                @wait_retry(retry_n=5, transform_args_fn=_append_retry)
                def _f(user_prompt):
                    resp_dict = json.loads(
                        APIBackend().build_messages_and_create_chat_completion(
                            user_prompt=user_prompt, system_prompt=system_prompt, json_mode=True
                        )
                    )
                    assert "hypothesis_proposal" in resp_dict, "Hypothesis proposal not provided."
                    assert "task_design" in resp_dict, "Task design not provided."
                    task_class = component_info["task_class"]
                    hypothesis_proposal = resp_dict.get("hypothesis_proposal", {})
                    hypothesis = DSHypothesis(
                        component=component,
                        hypothesis=hypothesis_proposal.get("hypothesis", ""),
                        reason=component_reason + "\n" + hypothesis_proposal.get("reason", ""),
                        concise_reason=hypothesis_proposal.get("concise_reason", ""),
                        concise_observation=hypothesis_proposal.get("concise_observation", ""),
                        concise_justification=hypothesis_proposal.get("concise_justification", ""),
                        concise_knowledge=hypothesis_proposal.get("concise_knowledge", ""),
                    )
>>>>>>> 5c58d6e5

        user_prompt = T(".bo_prompts:idea_eval.user").r(
            recent_trace_desc=analysis_prompt,
            hypothesis=hypothesis.hypothesis,
            task=task.get_task_information(),
        )

        def _append_retry(args: tuple, kwargs: dict) -> tuple[tuple, dict]:
            # Only modify the user_prompt on retries (i > 0)
            user_prompt = args[0]
            user_prompt += "\n\nretrying..."
            return (user_prompt,), kwargs

        @wait_retry(retry_n=5, transform_args_fn=_append_retry)
        def _f(user_prompt):

            response = json.loads(
                APIBackend().build_messages_and_create_chat_completion(
                    user_prompt=user_prompt,
                    system_prompt=system_prompt,
                    json_mode=True
                )
            )

            return response

        response = _f(user_prompt)

        analysis = response.get("analysis", "No analysis provided")
        estimated_score = float(response.get("estimated_score", 0.0))

        return analysis, estimated_score<|MERGE_RESOLUTION|>--- conflicted
+++ resolved
@@ -476,7 +476,6 @@
             recent_trace_desc="\n".join(recent_trace_desc),
         )
 
-<<<<<<< HEAD
         def _append_retry(args: tuple, kwargs: dict) -> tuple[tuple, dict]:
             # Only modify the user_prompt on retries (i > 0)
             user_prompt = args[0]
@@ -488,13 +487,6 @@
             resp_dict = json.loads(
                 APIBackend().build_messages_and_create_chat_completion(
                     user_prompt=user_prompt, system_prompt=system_prompt, json_mode=True
-=======
-                user_prompt = T(".prompts:direct_exp_gen.user").r(
-                    targets=component_info["target_name"],
-                    sota_exp_and_feedback_list_desc=sota_exp_feedback_list_desc,
-                    failed_exp_and_feedback_list_desc=failed_exp_feedback_list_desc,
-                    last_exp_diff=last_exp_diff,
->>>>>>> 5c58d6e5
                 )
             )
             assert "hypothesis_proposal" in resp_dict, "Hypothesis proposal not provided."
@@ -511,7 +503,6 @@
                 concise_knowledge=hypothesis_proposal.get("concise_knowledge", ""),
             )
 
-<<<<<<< HEAD
             task_design = resp_dict.get("task_design", {})
             task_name = task_design["model_name"] if component == "Model" else component
             description = task_design.get(
@@ -597,34 +588,6 @@
             component=component,
             scenario=scenario_desc,
         )
-=======
-                def _append_retry(args: tuple, kwargs: dict) -> tuple[tuple, dict]:
-                    # Only modify the user_prompt on retries (i > 0)
-                    user_prompt = args[0]
-                    user_prompt += "\n\nretrying..."
-                    return (user_prompt,), kwargs
-
-                @wait_retry(retry_n=5, transform_args_fn=_append_retry)
-                def _f(user_prompt):
-                    resp_dict = json.loads(
-                        APIBackend().build_messages_and_create_chat_completion(
-                            user_prompt=user_prompt, system_prompt=system_prompt, json_mode=True
-                        )
-                    )
-                    assert "hypothesis_proposal" in resp_dict, "Hypothesis proposal not provided."
-                    assert "task_design" in resp_dict, "Task design not provided."
-                    task_class = component_info["task_class"]
-                    hypothesis_proposal = resp_dict.get("hypothesis_proposal", {})
-                    hypothesis = DSHypothesis(
-                        component=component,
-                        hypothesis=hypothesis_proposal.get("hypothesis", ""),
-                        reason=component_reason + "\n" + hypothesis_proposal.get("reason", ""),
-                        concise_reason=hypothesis_proposal.get("concise_reason", ""),
-                        concise_observation=hypothesis_proposal.get("concise_observation", ""),
-                        concise_justification=hypothesis_proposal.get("concise_justification", ""),
-                        concise_knowledge=hypothesis_proposal.get("concise_knowledge", ""),
-                    )
->>>>>>> 5c58d6e5
 
         user_prompt = T(".bo_prompts:idea_eval.user").r(
             recent_trace_desc=analysis_prompt,
