--- conflicted
+++ resolved
@@ -232,11 +232,7 @@
     # Several trials after the best experiments
     The user has made several hypothesis on this scenario and did several evaluation on them.
     The former hypothesis and the corresponding feedbacks are as follows (focus on the last one & the new hypothesis that it provides and reasoning to see if you agree). Remember that you should propose a new hypothesis to represent and integrate the suggested idea
-<<<<<<< HEAD
-    {{recent_trace_desc}}
-=======
     {{ recent_trace_desc }}
->>>>>>> b1e5fe92
 
     {% if last_exp_diff %}
     # Here are the differences between the latest version of implementation and the current best version of implementation
