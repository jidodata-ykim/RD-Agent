--- conflicted
+++ resolved
@@ -230,13 +230,8 @@
     {% if recent_trace_desc %}
     # Several trials after the best experiments
     The user has made several hypothesis on this scenario and did several evaluation on them.
-<<<<<<< HEAD
     The former hypothesis and the corresponding feedbacks are as follows (focus on the last one & the new hypothesis that it provides and reasoning to see if you agree). Remember that you should propose a new hypothesis to represent and integrate the suggested idea
-    {{recent_trace_desc}}
-=======
-    The former hypothesis and the corresponding feedbacks are as follows (focus on the last one & the new hypothesis that it provides and reasoning to see if you agree):
     {{ recent_trace_desc }}
->>>>>>> 49ead139
 
     {% if last_exp_diff %}
     # Here are the differences between the latest version of implementation and the current best version of implementation
@@ -270,13 +265,8 @@
     {{ scenario }}
     ```
 
-<<<<<<< HEAD
-    Here is the current best version of implementation.
-    {{sota_exp_desc}}
-=======
     # Here is the current best version of implementation:
     {{ sota_exp_desc }}
->>>>>>> 49ead139
 
     {% if last_exp_diff %}
     # Here are the differences between the latest version of implementation and the current best version of implementation
@@ -400,10 +390,5 @@
     Design a specific and detailed workflow task based on the given hypothesis. The output should be detailed enough to directly implement the corresponding code.
     The output should follow JSON format. The schema is as follows:
     {
-<<<<<<< HEAD
-        "description": "A detailed description of the workflow",
-    }
-=======
         "description": "A precise and comprehensive description of the workflow",
     }
->>>>>>> 49ead139
