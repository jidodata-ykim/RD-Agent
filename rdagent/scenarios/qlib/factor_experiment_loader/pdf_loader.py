from __future__ import annotations

import json
import multiprocessing as mp
import re
from pathlib import Path
from typing import Mapping

import numpy as np
import pandas as pd
from jinja2 import Environment, StrictUndefined
from sklearn.cluster import KMeans
from sklearn.metrics.pairwise import cosine_similarity
from sklearn.preprocessing import normalize
from tqdm.auto import tqdm

from rdagent.components.document_reader.document_reader import (
    load_and_process_pdfs_by_langchain,
)
from rdagent.components.loader.experiment_loader import FactorExperimentLoader
from rdagent.core.conf import RD_AGENT_SETTINGS
from rdagent.core.prompts import Prompts
from rdagent.core.utils import multiprocessing_wrapper
from rdagent.log import rdagent_logger as logger
from rdagent.oai.llm_utils import APIBackend, create_embedding_with_multiprocessing
from rdagent.scenarios.qlib.factor_experiment_loader.json_loader import (
    FactorExperimentLoaderFromDict,
)

document_process_prompts = Prompts(file_path=Path(__file__).parent / "prompts.yaml")


def classify_report_from_dict(
    report_dict: Mapping[str, str],
    vote_time: int = 1,
    substrings: tuple[str] = (),
) -> dict[str, dict[str, str]]:
    """
    Parameters:
    - report_dict (Dict[str, str]):
      A dictionary where the key is the path of the report (ending with .pdf),
      and the value is either the report content as a string.
    - input_max_token (int): Specifying the maximum number of input tokens.
    - vote_time (int): An integer specifying how many times to vote.
    - substrings (list(str)): List of hardcode substrings.

    Returns:
    - Dict[str, Dict[str, str]]: A dictionary where each key is the path of the report,
      with a single key 'class' and its value being the classification result (0 or 1).

    """
    # if len(substrings) == 0:
    #     substrings = (
    #         "金融工程",
    #         "金工",
    #         "回测",
    #         "因子",
    #         "机器学习",
    #         "深度学习",
    #         "量化",
    #     )

    res_dict = {}
    classify_prompt = document_process_prompts["classify_system"]

    for key, value in tqdm(report_dict.items()):
        if not key.endswith(".pdf"):
            continue
        file_name = key

        if isinstance(value, str):
            content = value
        else:
            logger.warning(f"Input format does not meet the requirements: {file_name}")
            res_dict[file_name] = {"class": 0}
            continue

        # pre-filter document with key words is not necessary, skip this check for now
        # if (
        #     not any(substring in content for substring in substrings) and False
        # ):
        #     res_dict[file_name] = {"class": 0}
        # else:
        while (
            APIBackend().build_messages_and_calculate_token(
                user_prompt=content,
                system_prompt=classify_prompt,
            )
            > RD_AGENT_SETTINGS.chat_token_limit
        ):
            content = content[: -(RD_AGENT_SETTINGS.chat_token_limit // 100)]

        vote_list = []
        for _ in range(vote_time):
            user_prompt = content
            system_prompt = classify_prompt
            res = APIBackend().build_messages_and_create_chat_completion(
                user_prompt=user_prompt,
                system_prompt=system_prompt,
                json_mode=True,
            )
            try:
                res = json.loads(res)
                vote_list.append(int(res["class"]))
            except json.JSONDecodeError:
                logger.warning(f"Return value could not be parsed: {file_name}")
                res_dict[file_name] = {"class": 0}
            count_0 = vote_list.count(0)
            count_1 = vote_list.count(1)
            if max(count_0, count_1) > int(vote_time / 2):
                break

        result = 1 if count_1 > count_0 else 0
        res_dict[file_name] = {"class": result}

    return res_dict


def __extract_factors_name_and_desc_from_content(
    content: str,
) -> dict[str, dict[str, str]]:
    session = APIBackend().build_chat_session(
        session_system_prompt=document_process_prompts["extract_factors_system"],
    )

    extracted_factor_dict = {}
    current_user_prompt = content

    for _ in range(10):
        extract_result_resp = session.build_chat_completion(
            user_prompt=current_user_prompt,
            json_mode=True,
        )
        ret_dict = json.loads(extract_result_resp)
        factors = ret_dict["factors"]
        if len(factors) == 0:
            break
        for factor_name, factor_description in factors.items():
            extracted_factor_dict[factor_name] = factor_description
        current_user_prompt = document_process_prompts["extract_factors_follow_user"]

    return extracted_factor_dict


def __extract_factors_formulation_from_content(
    content: str,
    factor_dict: dict[str, str],
) -> dict[str, dict[str, str]]:
    factor_dict_df = pd.DataFrame(
        factor_dict.items(),
        columns=["factor_name", "factor_description"],
    )

    system_prompt = document_process_prompts["extract_factor_formulation_system"]
    current_user_prompt = (
        Environment(undefined=StrictUndefined)
        .from_string(
            document_process_prompts["extract_factor_formulation_user"],
        )
        .render(report_content=content, factor_dict=factor_dict_df.to_string())
    )

    session = APIBackend().build_chat_session(session_system_prompt=system_prompt)
    factor_to_formulation = {}

    for _ in range(10):
        extract_result_resp = session.build_chat_completion(
            user_prompt=current_user_prompt,
            json_mode=True,
        )
        ret_dict = json.loads(extract_result_resp)
        for name, formulation_and_description in ret_dict.items():
            if name in factor_dict:
                factor_to_formulation[name] = formulation_and_description
        if len(factor_to_formulation) != len(factor_dict):
            remain_df = factor_dict_df[~factor_dict_df["factor_name"].isin(factor_to_formulation)]
            current_user_prompt = (
                "Some factors are missing. Please check the following"
                " factors and their descriptions and continue extraction.\n"
                "==========================Remaining factors"
                "==========================\n" + remain_df.to_string()
            )
        else:
            break

    return factor_to_formulation


def __extract_factor_and_formulation_from_one_report(
    content: str,
) -> dict[str, dict[str, str]]:
    final_factor_dict_to_one_report = {}
    factor_dict = __extract_factors_name_and_desc_from_content(content)
    if len(factor_dict) != 0:
        factor_to_formulation = __extract_factors_formulation_from_content(
            content,
            factor_dict,
        )
    for factor_name in factor_dict:
        if (
            factor_name not in factor_to_formulation
            or "formulation" not in factor_to_formulation[factor_name]
            or "variables" not in factor_to_formulation[factor_name]
        ):
            continue

        final_factor_dict_to_one_report.setdefault(factor_name, {})
        final_factor_dict_to_one_report[factor_name]["description"] = factor_dict[factor_name]

        # use code to correct _ in formulation
        formulation = factor_to_formulation[factor_name]["formulation"]
        if factor_name in formulation:
            target_factor_name = factor_name.replace("_", r"\_")
            formulation = formulation.replace(factor_name, target_factor_name)
        for variable in factor_to_formulation[factor_name]["variables"]:
            if variable in formulation:
                target_variable = variable.replace("_", r"\_")
                formulation = formulation.replace(variable, target_variable)

        final_factor_dict_to_one_report[factor_name]["formulation"] = formulation
        final_factor_dict_to_one_report[factor_name]["variables"] = factor_to_formulation[factor_name]["variables"]

    return final_factor_dict_to_one_report


def extract_factors_from_report_dict(
    report_dict: dict[str, str],
    useful_no_dict: dict[str, dict[str, str]],
    n_proc: int = 11,
) -> dict[str, dict[str, dict[str, str]]]:
    useful_report_dict = {}
    for key, value in useful_no_dict.items():
        if isinstance(value, dict):
            if int(value.get("class")) == 1:
                useful_report_dict[key] = report_dict[key]
        else:
            logger.warning(f"Invalid input format: {key}")

    file_name_list = list(useful_report_dict.keys())

    final_report_factor_dict = {}
    factor_dict_list = multiprocessing_wrapper(
        [
            (__extract_factor_and_formulation_from_one_report, (useful_report_dict[file_name],))
            for file_name in file_name_list
        ],
        n=RD_AGENT_SETTINGS.multi_proc_n,
    )
    for index, file_name in enumerate(file_name_list):
        final_report_factor_dict[file_name] = factor_dict_list[index]
    logger.info(f"Factor extraction completed for {len(final_report_factor_dict)} reports")

    return final_report_factor_dict


def merge_file_to_factor_dict_to_factor_dict(
    file_to_factor_dict: dict[str, dict],
) -> dict:
    factor_dict = {}
    for file_name in file_to_factor_dict:
        for factor_name in file_to_factor_dict[file_name]:
            factor_dict.setdefault(factor_name, [])
            factor_dict[factor_name].append(file_to_factor_dict[file_name][factor_name])

    factor_dict_simple_deduplication = {}
    for factor_name in factor_dict:
        if len(factor_dict[factor_name]) > 1:
            factor_dict_simple_deduplication[factor_name] = max(
                factor_dict[factor_name],
                key=lambda x: len(x["formulation"]),
            )
        else:
            factor_dict_simple_deduplication[factor_name] = factor_dict[factor_name][0]
    return factor_dict_simple_deduplication


def __check_factor_dict_relevance(
    factor_df_string: str,
) -> dict[str, dict[str, str]]:
    extract_result_resp = APIBackend().build_messages_and_create_chat_completion(
        system_prompt=document_process_prompts["factor_relevance_system"],
        user_prompt=factor_df_string,
        json_mode=True,
    )
    return json.loads(extract_result_resp)


def check_factor_relevance(
    factor_dict: dict[str, dict[str, str]],
) -> tuple[dict[str, dict[str, str]], dict[str, dict[str, str]]]:
    factor_relevance_dict = {}

    factor_df = pd.DataFrame(factor_dict).T
    factor_df.index.names = ["factor_name"]

    while factor_df.shape[0] > 0:
        result_list = multiprocessing_wrapper(
            [
                (__check_factor_dict_relevance, (factor_df.iloc[i : i + 50, :].to_string(),))
                for i in range(0, factor_df.shape[0], 50)
            ],
            n=RD_AGENT_SETTINGS.multi_proc_n,
        )

        for result in result_list:
            for factor_name, relevance in result.items():
                factor_relevance_dict[factor_name] = relevance

        factor_df = factor_df[~factor_df.index.isin(factor_relevance_dict)]

    filtered_factor_dict = {
        factor_name: factor_dict[factor_name]
        for factor_name in factor_dict
        if factor_relevance_dict[factor_name]["relevance"]
    }

    return factor_relevance_dict, filtered_factor_dict


def __check_factor_dict_viability_simulate_json_mode(
    factor_df_string: str,
) -> dict[str, dict[str, str]]:
    extract_result_resp = APIBackend().build_messages_and_create_chat_completion(
        system_prompt=document_process_prompts["factor_viability_system"],
        user_prompt=factor_df_string,
        json_mode=True,
    )
    return json.loads(extract_result_resp)


def check_factor_viability(
    factor_dict: dict[str, dict[str, str]],
) -> tuple[dict[str, dict[str, str]], dict[str, dict[str, str]]]:
    factor_viability_dict = {}

    factor_df = pd.DataFrame(factor_dict).T
    factor_df.index.names = ["factor_name"]

    while factor_df.shape[0] > 0:
        result_list = multiprocessing_wrapper(
            [
                (__check_factor_dict_viability_simulate_json_mode, (factor_df.iloc[i : i + 50, :].to_string(),))
                for i in range(0, factor_df.shape[0], 50)
            ],
            n=RD_AGENT_SETTINGS.multi_proc_n,
        )

        for result in result_list:
            for factor_name, viability in result.items():
                factor_viability_dict[factor_name] = viability

        factor_df = factor_df[~factor_df.index.isin(factor_viability_dict)]

    filtered_factor_dict = {
        factor_name: factor_dict[factor_name]
        for factor_name in factor_dict
        if factor_viability_dict[factor_name]["viability"]
    }

    return factor_viability_dict, filtered_factor_dict


def __check_factor_duplication_simulate_json_mode(
    factor_df: pd.DataFrame,
) -> list[list[str]]:
    current_user_prompt = factor_df.to_string()

    working_list = [factor_df]
    final_list = []

    while len(working_list) > 0:
        current_df = working_list.pop(0)
<<<<<<< HEAD
        if APIBackend().build_messages_and_calculate_token(user_prompt=current_df.to_string(), system_prompt=document_process_prompts["factor_duplicate_system"]) > RD_AGENT_SETTINGS.chat_token_limit:
=======
        if (
            APIBackend().build_messages_and_calculate_token(
                user_prompt=current_df.to_string(), system_prompt=document_process_prompts["factor_duplicate_system"]
            )
            > RD_AGENT_SETTINGS.chat_token_limit
        ):
>>>>>>> 7b010f8b
            working_list.append(current_df.iloc[: current_df.shape[0] // 2, :])
            working_list.append(current_df.iloc[current_df.shape[0] // 2 :, :])
        else:
            final_list.append(current_df)
<<<<<<< HEAD
 
=======

>>>>>>> 7b010f8b
    generated_duplicated_groups = []
    for current_df in final_list:
        current_factor_to_string = current_df.to_string()
        session = APIBackend().build_chat_session(
            session_system_prompt=document_process_prompts["factor_duplicate_system"],
        )
        for _ in range(10):
            extract_result_resp = session.build_chat_completion(
                user_prompt=current_factor_to_string,
                json_mode=True,
            )
            ret_dict = json.loads(extract_result_resp)
            if len(ret_dict) == 0:
                return generated_duplicated_groups
            else:
                generated_duplicated_groups.extend(ret_dict)
                current_factor_to_string = """Continue to extract duplicated groups. If no more duplicated group found please respond empty dict."""
    return generated_duplicated_groups


def __kmeans_embeddings(embeddings: np.ndarray, k: int = 20) -> list[list[str]]:
    x_normalized = normalize(embeddings)

    np.random.seed(42)

    kmeans = KMeans(
        n_clusters=k,
        init="random",
        max_iter=100,
        n_init=10,
        random_state=42,
    )

    # KMeans algorithm uses Euclidean distance, and we need to customize a function to find the most similar cluster center
    def find_closest_cluster_cosine_similarity(
        data: np.ndarray,
        centroids: np.ndarray,
    ) -> np.ndarray:
        similarity = cosine_similarity(data, centroids)
        return np.argmax(similarity, axis=1)

    # Initializes the cluster center
<<<<<<< HEAD
    rng = np.random.default_rng(42)
=======
    rng = np.random.default_rng(seed=42)
>>>>>>> 7b010f8b
    centroids = rng.choice(x_normalized, size=k, replace=False)

    # Iterate until convergence or the maximum number of iterations is reached
    for _ in range(kmeans.max_iter):
        # Assign the sample to the nearest cluster center
        closest_clusters = find_closest_cluster_cosine_similarity(
            x_normalized,
            centroids,
        )

        # update the cluster center
        new_centroids = np.array(
            [x_normalized[closest_clusters == i].mean(axis=0) for i in range(k)],
        )
        new_centroids = normalize(new_centroids)  # 归一化新的簇中心

        # Check whether the cluster center has changed
        if np.allclose(centroids, new_centroids):
            break

        centroids = new_centroids

    clusters = find_closest_cluster_cosine_similarity(x_normalized, centroids)
    cluster_to_index = {}
    for index, cluster in enumerate(clusters):
        cluster_to_index.setdefault(cluster, []).append(index)
    return sorted(
        cluster_to_index.values(),
        key=lambda x: len(x),
        reverse=True,
    )


def __deduplicate_factor_dict(factor_dict: dict[str, dict[str, str]]) -> list[list[str]]:
    if len(factor_dict) == 0:
        return []
    factor_df = pd.DataFrame(factor_dict).T
    factor_df.index.names = ["factor_name"]

    factor_names = sorted(factor_dict)

    factor_name_to_full_str = {}
    for factor_name in factor_dict:
        description = factor_dict[factor_name]["description"]
        formulation = factor_dict[factor_name]["formulation"]
        variables = factor_dict[factor_name]["variables"]
        factor_name_to_full_str[
            factor_name
        ] = f"""Factor name: {factor_name}
Factor description: {description}
Factor formulation: {formulation}
Factor variables: {variables}
"""

    full_str_list = [factor_name_to_full_str[factor_name] for factor_name in factor_names]
    embeddings = create_embedding_with_multiprocessing(full_str_list)

    target_k = None
    if len(full_str_list) < RD_AGENT_SETTINGS.max_input_duplicate_factor_group:
        kmeans_index_group = [list(range(len(full_str_list)))]
        target_k = 1
    else:
        for k in range(
            len(full_str_list) // RD_AGENT_SETTINGS.max_input_duplicate_factor_group,
            RD_AGENT_SETTINGS.max_kmeans_group_number,
        ):
            kmeans_index_group = __kmeans_embeddings(embeddings=embeddings, k=k)
            if len(kmeans_index_group[0]) < RD_AGENT_SETTINGS.max_input_duplicate_factor_group:
                target_k = k
                logger.info(f"K-means group number: {k}")
                break
    factor_name_groups = [[factor_names[index] for index in index_group] for index_group in kmeans_index_group]

    duplication_names_list = []

    result_list = multiprocessing_wrapper(
        [
            (__check_factor_duplication_simulate_json_mode, (factor_df.loc[factor_name_group, :],))
            for factor_name_group in factor_name_groups
        ],
        n=RD_AGENT_SETTINGS.multi_proc_n,
    )

    duplication_names_list = []

    for deduplication_factor_names_list in result_list:
        filter_factor_names = [
            factor_name for factor_name in set(deduplication_factor_names_list) if factor_name in factor_dict
        ]
        if len(filter_factor_names) > 1:
            duplication_names_list.append(filter_factor_names)

    return duplication_names_list


def deduplicate_factors_by_llm(  # noqa: C901, PLR0912
    factor_dict: dict[str, dict[str, str]],
    factor_viability_dict: dict[str, dict[str, str]] | None = None,
) -> list[list[str]]:
    final_duplication_names_list = []
    current_round_factor_dict = factor_dict

    # handle multi-round deduplication
    for _ in range(10):
        duplication_names_list = __deduplicate_factor_dict(current_round_factor_dict)

        new_round_names = []
        for duplication_names in duplication_names_list:
            if len(duplication_names) < RD_AGENT_SETTINGS.max_output_duplicate_factor_group:
                final_duplication_names_list.append(duplication_names)
            else:
                new_round_names.extend(duplication_names)

        if len(new_round_names) != 0:
            current_round_factor_dict = {factor_name: factor_dict[factor_name] for factor_name in new_round_names}
        else:
            break

    # sort the final list of duplicates by their length, largest first
    final_duplication_names_list = sorted(final_duplication_names_list, key=lambda x: len(x), reverse=True)

    to_replace_dict = {}  # to map duplicates to the target factor names
    for duplication_names in duplication_names_list:
        if factor_viability_dict is not None:
            # check viability of each factor in the duplicates group
            viability_list = [factor_viability_dict[name]["viability"] for name in duplication_names]
            if True not in viability_list:
                continue
            target_factor_name = duplication_names[viability_list.index(True)]
        else:
            target_factor_name = duplication_names[0]
        for duplication_factor_name in duplication_names:
            if duplication_factor_name == target_factor_name:
                continue
            to_replace_dict[duplication_factor_name] = target_factor_name

    llm_deduplicated_factor_dict = {}
    added_lower_name_set = set()
    for factor_name in factor_dict:
        # only add factors that haven't been replaced and are not duplicates
        if factor_name not in to_replace_dict and factor_name.lower() not in added_lower_name_set:
            if factor_viability_dict is not None and not factor_viability_dict[factor_name]["viability"]:
                continue
            added_lower_name_set.add(factor_name.lower())
            llm_deduplicated_factor_dict[factor_name] = factor_dict[factor_name]

    return llm_deduplicated_factor_dict, final_duplication_names_list


class FactorExperimentLoaderFromPDFfiles(FactorExperimentLoader):
    def load(self, file_or_folder_path: str) -> dict:
        with logger.tag("docs"):
            docs_dict = load_and_process_pdfs_by_langchain(file_or_folder_path)
            logger.log_object(docs_dict)

        selected_report_dict = classify_report_from_dict(report_dict=docs_dict, vote_time=1)

        with logger.tag("file_to_factor_result"):
            file_to_factor_result = extract_factors_from_report_dict(docs_dict, selected_report_dict)
            logger.log_object(file_to_factor_result)

        with logger.tag("factor_dict"):
            factor_dict = merge_file_to_factor_dict_to_factor_dict(file_to_factor_result)
            logger.log_object(factor_dict)

        with logger.tag("filtered_factor_dict"):
            factor_viability, filtered_factor_dict = check_factor_viability(factor_dict)
            logger.log_object(filtered_factor_dict)

        # factor_dict, duplication_names_list = deduplicate_factors_by_llm(factor_dict, factor_viability)

        return FactorExperimentLoaderFromDict().load(filtered_factor_dict)<|MERGE_RESOLUTION|>--- conflicted
+++ resolved
@@ -370,25 +370,17 @@
 
     while len(working_list) > 0:
         current_df = working_list.pop(0)
-<<<<<<< HEAD
-        if APIBackend().build_messages_and_calculate_token(user_prompt=current_df.to_string(), system_prompt=document_process_prompts["factor_duplicate_system"]) > RD_AGENT_SETTINGS.chat_token_limit:
-=======
         if (
             APIBackend().build_messages_and_calculate_token(
                 user_prompt=current_df.to_string(), system_prompt=document_process_prompts["factor_duplicate_system"]
             )
             > RD_AGENT_SETTINGS.chat_token_limit
         ):
->>>>>>> 7b010f8b
             working_list.append(current_df.iloc[: current_df.shape[0] // 2, :])
             working_list.append(current_df.iloc[current_df.shape[0] // 2 :, :])
         else:
             final_list.append(current_df)
-<<<<<<< HEAD
- 
-=======
-
->>>>>>> 7b010f8b
+
     generated_duplicated_groups = []
     for current_df in final_list:
         current_factor_to_string = current_df.to_string()
@@ -431,11 +423,7 @@
         return np.argmax(similarity, axis=1)
 
     # Initializes the cluster center
-<<<<<<< HEAD
-    rng = np.random.default_rng(42)
-=======
     rng = np.random.default_rng(seed=42)
->>>>>>> 7b010f8b
     centroids = rng.choice(x_normalized, size=k, replace=False)
 
     # Iterate until convergence or the maximum number of iterations is reached
