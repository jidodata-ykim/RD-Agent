--- conflicted
+++ resolved
@@ -60,13 +60,9 @@
             new_factors = self.process_factor_data(exp)
 
             if new_factors.empty:
-<<<<<<< HEAD
                 # raise FactorEmptyException("No valid factor data found to merge.")
                 logger.error("No valid factor data found to merge.")
                 return None
-=======
-                raise FactorEmptyError("No valid factor data found to merge.")
->>>>>>> bc6b2f38
 
             # Combine the SOTA factor and new factors if SOTA factor exists
             if SOTA_factor is not None and not SOTA_factor.empty:
