import subprocess
from typing import Any, Literal

import fire

from rdagent.app.data_science.conf import DS_RD_SETTING
from rdagent.components.coder.data_science.ensemble import EnsembleCoSTEER
from rdagent.components.coder.data_science.ensemble.exp import EnsembleTask
from rdagent.components.coder.data_science.feature import FeatureCoSTEER
from rdagent.components.coder.data_science.feature.exp import FeatureTask
from rdagent.components.coder.data_science.model import ModelCoSTEER
from rdagent.components.coder.data_science.model.exp import ModelTask
from rdagent.components.coder.data_science.raw_data_loader import DataLoaderCoSTEER
from rdagent.components.coder.data_science.raw_data_loader.exp import DataLoaderTask
from rdagent.components.coder.data_science.workflow import WorkflowCoSTEER
from rdagent.components.coder.data_science.workflow.exp import WorkflowTask
from rdagent.components.workflow.conf import BasePropSetting
from rdagent.components.workflow.rd_loop import RDLoop
from rdagent.core.exception import FactorEmptyError, ModelEmptyError
from rdagent.core.proposal import (
    Experiment2Feedback,
    ExpGen,
    Hypothesis2Experiment,
    HypothesisFeedback,
    HypothesisGen,
    Trace,
)
from rdagent.core.scenario import Scenario
from rdagent.core.utils import import_class
from rdagent.log import rdagent_logger as logger
from rdagent.scenarios.data_science.dev.feedback import DSExperiment2Feedback
from rdagent.scenarios.data_science.dev.runner import DSRunner
from rdagent.scenarios.data_science.experiment.experiment import DSExperiment
from rdagent.scenarios.data_science.proposal.exp_gen import DSExpGen, DSTrace
from rdagent.scenarios.kaggle.kaggle_crawler import download_data


class DataScienceRDLoop(RDLoop):

    def __init__(self, PROP_SETTING: BasePropSetting):
        scen: Scenario = import_class(PROP_SETTING.scen)(PROP_SETTING.competition)

        ### shared components in the workflow  # TODO: check if
        knowledge_base = (
            import_class(PROP_SETTING.knowledge_base)(PROP_SETTING.knowledge_base_path, scen)
            if PROP_SETTING.knowledge_base != ""
            else None
        )

        # 1) task generation from scratch
        # self.scratch_gen: tuple[HypothesisGen, Hypothesis2Experiment] = DummyHypothesisGen(scen),

        # 2) task generation from a complete solution
        # self.exp_gen: ExpGen = import_class(PROP_SETTING.exp_gen)(scen)
        self.exp_gen = DSExpGen(scen)
        self.data_loader_coder = DataLoaderCoSTEER(scen)
        self.feature_coder = FeatureCoSTEER(scen)
        self.model_coder = ModelCoSTEER(scen)
        self.ensemble_coder = EnsembleCoSTEER(scen)
        self.workflow_coder = WorkflowCoSTEER(scen)

        self.runner = DSRunner(scen)
        # self.summarizer: Experiment2Feedback = import_class(PROP_SETTING.summarizer)(scen)
        # logger.log_object(self.summarizer, tag="summarizer")

        # self.trace = KGTrace(scen=scen, knowledge_base=knowledge_base)
        self.trace = DSTrace(scen=scen)
        self.summarizer = DSExperiment2Feedback(scen)
        super(RDLoop, self).__init__()

    def direct_exp_gen(self, prev_out: dict[str, Any]):
        exp = self.exp_gen.gen(self.trace)
        return exp

    def coding(self, prev_out: dict[str, Any]):
        exp: DSExperiment = prev_out["direct_exp_gen"]
        exp_task = exp.sub_tasks[0]
        if isinstance(exp_task, DataLoaderTask):
            exp = self.data_loader_coder.develop(exp)
        elif isinstance(exp_task, FeatureTask):
            exp = self.feature_coder.develop(exp)
        elif isinstance(exp_task, ModelTask):
            exp = self.model_coder.develop(exp)
        elif isinstance(exp_task, EnsembleTask):
            exp = self.ensemble_coder.develop(exp)
        elif isinstance(exp_task, WorkflowTask):
            exp = self.workflow_coder.develop(exp)
        else:
            raise NotImplementedError(f"Unsupported task type in DataScienceRDLoop: {exp_task}")

        return exp

    def running(self, prev_out: dict[str, Any]):
        if self.trace.all_components_completed():
            exp = self.runner.develop(prev_out["coding"])
<<<<<<< HEAD
        else:
            exp = prev_out["coding"]
=======
>>>>>>> 3920a5cd
        return exp

    def feedback(self, prev_out: dict[str, Any]):
        if self.trace.all_components_completed():
            feedback = self.summarizer.generate_feedback(
                prev_out["running"], prev_out["direct_exp_gen"].hypothesis, self.trace
            )
        else:
            feedback = HypothesisFeedback(
<<<<<<< HEAD
                        observations="Not all 5 components are completed, skip feedback of DataScienceRDLoop.",
                        hypothesis_evaluation="",
                        new_hypothesis="",
                        reason="",
                        decision=True,
                    )

=======
                observations="Not all 5 components are completed, skip feedback of DataScienceRDLoop.",
                hypothesis_evaluation="",
                new_hypothesis="",
                reason="",
                decision=True,
            )
>>>>>>> 3920a5cd
        self.trace.hist.append((prev_out["direct_exp_gen"].hypothesis, prev_out["running"], feedback))


def main(path=None, step_n=None, competition=None):
    """
    Auto R&D Evolving loop for models in a kaggle{} scenario.
    You can continue running session by
    .. code-block:: bash
        dotenv run -- python rdagent/app/data_science/loop.py [--competition titanic] $LOG_PATH/__session__/1/0_propose  --step_n 1   # `step_n` is a optional parameter
        rdagent kaggle --competition playground-series-s4e8  # You are encouraged to use this one.
    """
    if competition is not None:
        DS_RD_SETTING.competition = competition

    if DS_RD_SETTING.competition:
        download_data(competition=DS_RD_SETTING.competition, settings=DS_RD_SETTING)
    else:
        logger.error("Please specify competition name.")
    if path is None:
        kaggle_loop = DataScienceRDLoop(DS_RD_SETTING)
    else:
        kaggle_loop = DataScienceRDLoop.load(path)
    kaggle_loop.run(step_n=step_n)


if __name__ == "__main__":
    fire.Fire(main)<|MERGE_RESOLUTION|>--- conflicted
+++ resolved
@@ -93,11 +93,8 @@
     def running(self, prev_out: dict[str, Any]):
         if self.trace.all_components_completed():
             exp = self.runner.develop(prev_out["coding"])
-<<<<<<< HEAD
         else:
             exp = prev_out["coding"]
-=======
->>>>>>> 3920a5cd
         return exp
 
     def feedback(self, prev_out: dict[str, Any]):
@@ -107,22 +104,12 @@
             )
         else:
             feedback = HypothesisFeedback(
-<<<<<<< HEAD
-                        observations="Not all 5 components are completed, skip feedback of DataScienceRDLoop.",
-                        hypothesis_evaluation="",
-                        new_hypothesis="",
-                        reason="",
-                        decision=True,
-                    )
-
-=======
                 observations="Not all 5 components are completed, skip feedback of DataScienceRDLoop.",
                 hypothesis_evaluation="",
                 new_hypothesis="",
                 reason="",
                 decision=True,
             )
->>>>>>> 3920a5cd
         self.trace.hist.append((prev_out["direct_exp_gen"].hypothesis, prev_out["running"], feedback))
 
 
